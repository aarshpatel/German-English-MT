--- conflicted
+++ resolved
@@ -5,15 +5,9 @@
 from torch import optim
 from torch.nn.utils import clip_grad_norm
 from torch.nn import functional as F
-<<<<<<< HEAD
-from models.Seq2SeqAttn import Encoder, Decoder, Seq2SeqAttn
-from utils.utils import HyperParams, RunningAverage, load_checkpoint, save_checkpoint, set_logger
 from utils.data_loader import load_dataset
-=======
-# from models.Seq2SeqAttn import Encoder, Decoder, Seq2SeqAttn
 from models.lstm_seq2seq import Encoder, Decoder, Seq2Seq
 from utils.utils import HyperParams, load_dataset, set_logger, load_checkpoint, save_checkpoint, RunningAverage
->>>>>>> f2e16bfd
 import os, sys
 import logging
 import time
