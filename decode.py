""" Perform either greedy decoding or beam search on a trained model """

import argparse
import os
import torch
<<<<<<< HEAD
from utils.data_loader import load_dataset
from utils.utils import HyperParams, load_checkpoint
from models.lstm_seq2seq import Encoder, Decoder, Seq2Seq
=======
from utils.utils import HyperParams, load_dataset, load_checkpoint
from models.Seq2SeqAttn import Encoder, Decoder, Seq2Seq

>>>>>>> d6a4c25d

def output_decoded_sentences_to_file(outputs, model_dir, filename):
    """
    Output the decoded sentences to a file

    Arguments:
        outputs: list of decoded sentences from the model
        model_dir: directory of the `model`
        filename: name of the file to output the decoded sentences
    """

    filepath = os.path.join(model_dir + "/outputs/", filename)

    if not os.path.exists(model_dir + "/outputs"):
        os.mkdir(model_dir + "/outputs")

    with open(filepath, "w") as f:
        for sentence in outputs:
            sentence = " ".join(sentence)
            f.write(sentence + "\n")


def batch_reverse_tokenization(batch, params):
    """
    Converts the token IDs to actual words in a batch

    Arguments:
        batch: a tensor of containing the decoded examples (with word ids in the cells)
        params: params of the `model`
    """
    sentences = []
    for example in batch:
        sentence = [params.itos[example[i]] for i in range(batch.size(1))]
        sentences.append(sentence)
    return sentences


def greedy_decoding(model, dev_iter, params):
    """ Do greedy decoding a trained model

    Arguments:
        model: trained Seq2Seq model
        dev_iter: BucketIterator for the Dev Set
        params: parameters related to the `model`
    """

    decoded_sentences = []
    model.eval()
    with torch.no_grad():
        for index, batch in enumerate(dev_iter):
            src, trg = batch.src, batch.trg
            print(src.size(), trg.size())

            if params.cuda:
                src, trg = src.cuda(), trg.cuda()

            output = model(src, trg, tf_ratio=0.0)
            _, output = torch.max(output, 2)
            print(output.size())
            tokens = batch_reverse_tokenization(output, params)
            decoded_sentences.extend(tokens)

    print(len(decoded_sentences))
    print(decoded_sentences[0:2])
    return decoded_sentences


def beam_search(model, dev_iter, params, beam_width=3):
    decoded_sentences = []
    model.eval()
    with torch.no_grad():
        for index, batch in enumerate(dev_iter):
            outputs = []
            src, trg = batch.src, batch.trg
            print(src.size(), trg.size())

            if params.cuda:
                src, trg = src.cuda(), trg.cuda()

            for i, sent in range(len(batch)):
                pass
                output = model(src[i], trg[i], tf_ratio=0.0)
                print(output.size())
                outputs.append(output)
            tokens = batch_reverse_tokenization(outputs, params)
            decoded_sentences.extend(tokens)

    print(len(decoded_sentences))
    print(decoded_sentences[0:2])
    return decoded_sentences


def main(data_path, greedy, beam_size):
    """
    The main function for decoding a trained MT model

    Arguments:
        params: parameters related to the `model` that is being decoded
        greedy: whether or not to do greedy decoding
        beam_size: size of beam if doing beam search
    """

    train_iter, dev_iter, DE, EN = load_dataset(params.data_path, params.min_freq, params.batch_size)
    de_size, en_size = len(DE.vocab), len(EN.vocab)
    params.vocab_size = en_size
    params.pad_token = EN.vocab.stoi["<pad>"]
    params.itos = EN.vocab.itos

    # instantiate the Seq2Seq model
    encoder = Encoder(input_size=de_size, embed_size=params.embed_size,
                      hidden_size=params.hidden_size, num_layers=params.n_layers_enc, dropout=params.dropout_enc)
    decoder = Decoder(output_size=en_size, embed_size=params.embed_size,
<<<<<<< HEAD
                      hidden_size=params.hidden_size, num_layers=params.n_layers_dec, dropout=params.dropout_dec)
    device = torch.device('cuda' if params.cuda else 'cpu')
    seq2seq = Seq2Seq(encoder, decoder, device).to(device)
=======
                      hidden_size=params.hidden_size, num_layers=params.n_layers_dec)
    seq2seq = Seq2Seq(encoder, decoder).cuda() if params.cuda else Seq2Seq(encoder, decoder)
>>>>>>> d6a4c25d

    model_path = os.path.join(args.model_dir + "/checkpoints/", params.model_file)
    print("Restoring parameters from {}".format(model_path))
    load_checkpoint(model_path, seq2seq)

    if greedy:
        outputs = greedy_decoding(seq2seq, dev_iter, params)
    else:
        outputs = beam_search(seq2seq, dev_iter, params)

    output_decoded_sentences_to_file(outputs, params.model_dir, "greedy_outputs.txt")


if __name__ == "__main__":
    p = argparse.ArgumentParser(description="Obtain BLEU scores for trained models")
    p.add_argument("-data_path", type=str, help="location of data")
    p.add_argument("-model_dir", type=str, help="Directory containing model")
    p.add_argument("-model_file", type=str, help="Model file")
    p.add_argument("-greedy", type=bool, default=True, help="Greedy Decoding on outputs")
    p.add_argument("-beam_size", default=1, help="Beam Search on outputs")

    args = p.parse_args()

    print(args)

    json_params_path = os.path.join(args.model_dir, "params.json")
    assert os.path.isfile(json_params_path), "No JSON configuration file found at {}".format(json_params_path)
    params = HyperParams(json_params_path)

    params.data_path = args.data_path
    params.model_dir = args.model_dir
    params.model_file = args.model_file
    params.cuda = torch.cuda.is_available()

    main(params, args.greedy, args.beam_size)<|MERGE_RESOLUTION|>--- conflicted
+++ resolved
@@ -3,15 +3,9 @@
 import argparse
 import os
 import torch
-<<<<<<< HEAD
 from utils.data_loader import load_dataset
 from utils.utils import HyperParams, load_checkpoint
 from models.lstm_seq2seq import Encoder, Decoder, Seq2Seq
-=======
-from utils.utils import HyperParams, load_dataset, load_checkpoint
-from models.Seq2SeqAttn import Encoder, Decoder, Seq2Seq
-
->>>>>>> d6a4c25d
 
 def output_decoded_sentences_to_file(outputs, model_dir, filename):
     """
@@ -124,14 +118,9 @@
     encoder = Encoder(input_size=de_size, embed_size=params.embed_size,
                       hidden_size=params.hidden_size, num_layers=params.n_layers_enc, dropout=params.dropout_enc)
     decoder = Decoder(output_size=en_size, embed_size=params.embed_size,
-<<<<<<< HEAD
                       hidden_size=params.hidden_size, num_layers=params.n_layers_dec, dropout=params.dropout_dec)
     device = torch.device('cuda' if params.cuda else 'cpu')
     seq2seq = Seq2Seq(encoder, decoder, device).to(device)
-=======
-                      hidden_size=params.hidden_size, num_layers=params.n_layers_dec)
-    seq2seq = Seq2Seq(encoder, decoder).cuda() if params.cuda else Seq2Seq(encoder, decoder)
->>>>>>> d6a4c25d
 
     model_path = os.path.join(args.model_dir + "/checkpoints/", params.model_file)
     print("Restoring parameters from {}".format(model_path))
