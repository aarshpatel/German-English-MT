--- conflicted
+++ resolved
@@ -32,21 +32,13 @@
     train_data = datasets.TranslationDataset(exts=("train.de", "train.en"), fields=(SRC, TRG), path=data_path, filter_pred=lambda x: len(vars(x)['src']) <= MAX_LEN and len(vars(x)['trg']) <= MAX_LEN)
     dev_data = datasets.TranslationDataset(exts=("dev.de", "dev.en"), fields=(SRC, TRG), path=data_path)
 
-<<<<<<< HEAD
-    # train_data, dev_data = datasets.TranslationDataset.splits(exts=(".de", ".en"),
-    #                                 fields=(SRC, TRG), path=data_path, test=None, validation="dev",
-    #                                 filter_pred=lambda x: len(vars(x)['src']) <= MAX_LEN and len(vars(x)['trg']) <= MAX_LEN)
-
-    SRC.build_vocab(train_data.src, min_freq=min_freq)
-    TRG.build_vocab(train_data.trg, min_freq=min_freq)
-=======
     SRC.build_vocab(train_data.src, min_freq=min_freq, max_size=40000)
     TRG.build_vocab(train_data.trg, min_freq=min_freq, max_size=40000)
->>>>>>> 3bfaf8d2
 
     device = torch.device('cuda' if torch.cuda.is_available() else 'cpu')
     train_iterator = BucketIterator(train_data, batch_size=train_batch_size, train=True,
                                     sort_within_batch=True, sort_key=lambda x: (len(x.src), len(x.trg)),
                                     repeat=False, device=device)
     dev_iterator = Iterator(dev_data, batch_size=dev_batch_size, train=False, sort=False, repeat=False, device=device)
+
     return train_iterator, dev_iterator, SRC, TRG