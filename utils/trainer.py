--- conflicted
+++ resolved
@@ -55,7 +55,7 @@
         self.model.train()
         total_loss = 0
         n_word_total = 0
-        new_examples = None
+        hard_examples = None
 
         example_to_perplexity = defaultdict(float)
 
@@ -63,19 +63,17 @@
             for idx, batch in enumerate(data_iter):
                 src, src_lengths = batch.src
                 trg, trg_lengths = batch.trg
-<<<<<<< HEAD
-
-=======
-                
-                # covert tokens to words
->>>>>>> 79cb9563
+
                 if self.params.boost:
-                    src_trg_examples = tokens_for_boost(src, trg)
+                    src_trg_examples = list(zip(*[self.batch_reverse_tokenization(
+                        data) for data in [src, trg]]))
 
                 # [batch_size, 1, src_seq_len]
                 src_mask = (src != self.params.pad_token).unsqueeze(-2)
+
                 # [batch_size, trg_seq_len, trg_seq_len]
                 trg_mask = make_tgt_mask(trg, self.params.pad_token)
+
                 if self.params.cuda:
                     src, trg = src.cuda(), trg.cuda()
 
@@ -93,24 +91,15 @@
 
                 assert output.size(0) == trg.size(0)
 
-<<<<<<< HEAD
-                # Compute perplexity per example, update ex_to_perp for corresponding
+                # Compute perplexity per example, update example_to_perplexity for corresponding
                 # (src,trg) pairs (if boost==True)
                 if self.params.boost:
-                    perplexity_per_example = [pp.item() for pp in list(
-                        self.compute_perplexity_on_batch(output, trg, trg_batch_size, trg_seq_len - 1))]
+                    perplexity_per_example = self.compute_perplexity_on_batch(
+                        output, trg, trg_batch_size, trg_seq_len - 1)
                     for i in range(trg_batch_size):
-                        ex_to_perp[src_trg_examples[i]
-                                   ] = perplexity_per_example[i]
-
-=======
-                # Compute perplexity, update example_to_perplexity for corresponding 
-                # (src,trg) pairs
-                if self.params.boost:
-                    perplexity_per_example = compute_perplexity_per_example(output, trg, trg_batch_size, trg_seq_len - 1)
-                    for i in range(trg_batch_size):
-                        example_to_perplexity[src_trg_examples[i]] = perplexity_per_example[i]
->>>>>>> 79cb9563
+                        example_to_perplexity[src_trg_examples[i]
+                                              ] = perplexity_per_example[i]
+
                 loss = self.criterion(output, trg)
                 loss.backward()
 
@@ -129,46 +118,35 @@
 
                 t.set_postfix(loss='{:05.3f}'.format(batch_loss/n_word))
                 t.update()
-                torch.cuda.empty_cache()
                 self.iterations += 1
                 self.summary_writer.add_scalar(
                     'train/loss_per_iteration', batch_loss/n_word, self.iterations)
                 self.summary_writer.add_scalar(
                     'train/perplexity_per_iteration', math.exp(batch_loss/n_word), self.iterations)
-
-<<<<<<< HEAD
-        #  Sort ex_to_perp by value to get list of examples, store top 20% in new_examples
+                torch.cuda.empty_cache()
+
+        # Obtain the hardest examples in the batch according to its perplexity
         if self.params.boost:
-            sorted_examples = sorted(
-                ex_to_perp.items(), key=lambda kv: kv[1], reverse=True)
-=======
-        # Sort example_to_perplexity by value to get list of examples, store top 20% in new_examples
-        if self.params.boost:
-            sorted_examples = sorted(example_to_perplexity.items(), key=lambda kv: kv[1], reverse=True)
->>>>>>> 79cb9563
-            slice_index = int(self.params.boost_percent * len(sorted_examples))
-            new_examples = sorted_examples[:slice_index]
-
+            hard_examples = self.get_hardest_examples(
+                example_to_perplexity, self.params.boost_percent)
         loss_per_word = total_loss/n_word_total
-        return loss_per_word, new_examples
-
-    def compute_perplexity_per_example(self, output, trg, trg_batch_size, seq_len):
-        return [pp.item() for pp in list(self.compute_perplexity_on_batch(output, trg, trg_batch_size, seq_len))]
-
-    def tokens_for_boost(self, src, trg):
-        '''Replace word indices with actual words tokens'''
-        src_tokens = self.batch_reverse_tokenization(src)
-        trg_tokens = self.batch_reverse_tokenization(trg)
-        src_trg_examples = list(zip(src_tokens, trg_tokens))
-        return src_trg_examples
+        return loss_per_word, hard_examples
+
+    def get_hardest_examples(self, example_to_perplexity, boost_percent):
+        """ Get the hardest examples in the batch according to perplexity """
+        sorted_examples = sorted(
+            example_to_perplexity.items(), key=lambda kv: kv[1], reverse=True)
+        slice_index = int(boost_percent * len(sorted_examples))
+        new_examples = sorted_examples[:slice_index]
+        return new_examples
 
     def compute_perplexity_on_batch(self, output, target, batch_size, seq_len):
-        """ Return perplexity for each example in the batch """
+        """ Return the perplexity for each example in the batch """
         log_likelihood = F.nll_loss(output, target, reduction="none")
         perplexity = torch.exp(log_likelihood)
         perplexity = perplexity.view(batch_size, seq_len)
         avg_perplexity = torch.mean(perplexity, dim=1)
-        return avg_perplexity
+        return [pp.item() for pp in list(avg_perplexity)]
 
     def validate(self):
         """
@@ -212,35 +190,11 @@
         loss_per_word = total_loss/n_word_total
         return loss_per_word
 
-<<<<<<< HEAD
-=======
-    def get_data_iterator(self, hard_training_instances):
-        '''Return a new data iterator with the hard training instances appended'''
-        example_objs = []
-        for i in range(len(hard_training_instances)):
-            # Create new Example objects for training instanes with higheset perplexity
-            example = Example()
-            setattr(example, "src", list(hard_training_instances[i][0][0]))
-            setattr(example, "trg", list(hard_training_instances[i][0][1]))
-            example_objs.append(example)
-        
-        existing_data = self.train_iter.data()
-        existing_data.extend(example_objs)
-
-        # Create new Dataset and iterator on the boosted data
-        new_dataset = Dataset(existing_data, fields=[("src", self.params.SRC), ("trg", self.params.TRG)])
-        data_iterator = DataIterator(new_dataset, batch_size=self.params.train_batch_size, device=self.params.device,
-                            repeat=False, sort_key=lambda x: (len(x.src), len(x.trg)),
-                            batch_size_fn=batch_size_fn, train=True, sort_within_batch=True, shuffle=True)
-
-        return data_iterator
-
->>>>>>> 79cb9563
     def batch_reverse_tokenization(self, batch):
         """
         Convert a batch of sequences of word IDs to words in a batch
         Arguments:
-            batch: a tensor containg the decoded examples (with word ids representing the sequence)
+            batch: a tensor containg the decoded examples(with word ids representing the sequence)
         """
         sentences = []
         for example in batch:
@@ -253,6 +207,48 @@
             sentences.append(tuple(sentence[1:]))
         return sentences
 
+    def create_example_objs(self, hard_training_instances):
+        """ 
+        Create `Example` objects from the list of hard training instances
+        This method will return a list of `Example` objects that will 
+        be used to extend the Data Iterator
+
+        Arguments: 
+            hard_training_instances: List of hard training instances across all batches
+
+        Returns:   
+            A list of `Example` torchtext objects
+        """
+
+        example_objs = []
+        for i in range(len(hard_training_instances)):
+            example = Example()
+            setattr(example, "src", list(hard_training_instances[i][0][0]))
+            setattr(example, "trg", list(hard_training_instances[i][0][1]))
+            example_objs.append(example)
+
+        return example_objs
+
+    def create_boosted_dataset(self, new_training_data):
+        """ 
+        Create a new Dataset and DataIterator with the new hard training instances 
+
+        Arguments:
+            new_training_data: list of new training data to create a new `Dataset` object and a new `DataIterator` 
+
+        Returns:
+            A new DataIterator
+        """
+
+        # create
+        dataset = Dataset(new_training_data, fields=[
+                          ("src", self.params.SRC), ("trg", self.params.TRG)])
+
+        data_iterator = DataIterator(dataset, batch_size=self.params.train_data_size, device=self.params.device,
+                                     repeat=False, sort_key=lambda x: (len(x.src), len(x.trg)),
+                                     batch_size_fn=batch_size_fn, train=True, sort_within_batch=True, shuffle=True)
+        return data_iterator
+
     def train(self):
         """ Main training method for the Trainer class """
 
@@ -275,27 +271,19 @@
 
             # If boost==True and epochs are past warmup, perform boosting
             if self.params.boost and epoch+1 > self.params.boost_warmup:
-                print("boosting....")
-<<<<<<< HEAD
-                example_objs = []
-                for i in range(len(hard_training_instances)):
-                    # Create new Example objects for training instanes with higheset perplexity
-                    example = Example()
-                    setattr(example, "src", list(
-                        hard_training_instances[i][0][0]))
-                    setattr(example, "trg", list(
-                        hard_training_instances[i][0][1]))
-                    example_objs.append(example)
-
+                print("Boosting....")
+
+                # make `Example` objects for all hard training instances
+                example_objs = self.create_example_objs(
+                    hard_training_instances)
+
+                # Add the new hard training instances to the original training data
+                # thereby `boosting` the dataset with hard training examples
                 existing_data = self.train_iter.data()
                 existing_data.extend(example_objs)
 
                 # Create new Dataset and iterator on the boosted data
-                new_dataset = Dataset(existing_data, fields=[
-                                      ("src", self.params.SRC), ("trg", self.params.TRG)])
-                data_iterator = DataIterator(new_dataset, batch_size=self.params.train_batch_size, device=self.params.device,
-                                             repeat=False, sort_key=lambda x: (len(x.src), len(x.trg)),
-                                             batch_size_fn=batch_size_fn, train=True, sort_within_batch=True, shuffle=True)
+                data_iterator = self.create_boosted_dataset(existing_data)
 
             train_loss_avg, hard_training_instances = self.train_epoch(
                 data_iterator)
@@ -305,11 +293,6 @@
                 "train/avg_loss_per_epoch", train_loss_avg, self.epoch)
             self.summary_writer.add_scalar(
                 "train/avg_perplexity_epoch", math.exp(train_loss_avg), self.epoch)
-=======
-                data_iterator = get_data_iterator(hard_training_instances)
-            
-            train_loss_avg, hard_training_instances = self.train_epoch(data_iterator)
->>>>>>> 79cb9563
 
             epoch_end_time = time.time()
             epoch_mins, epoch_secs = self.epoch_time(
@@ -329,11 +312,12 @@
             self.summary_writer.add_scalar(
                 "val/perplexity", math.exp(val_loss_avg), self.epoch)
 
+            # TODO: write translations to Tensorboard
             # every 5 epochs, write out translations using Greedy Decoding
             # to Tensorboard
-            if (self.epoch + 1) % 5 == 0:
-                decoder = Translator(
-                    self.model, self.dev_iter, self.params, self.params.device)
+            # if (self.epoch + 1) % 5 == 0:
+            #     decoder = Translator(
+            #         self.model, self.dev_iter, self.params, self.params.device)
 
             print(
                 f'Avg Val Loss: {val_loss_avg} | Val Perplexity: {math.exp(val_loss_avg)} | Time: {val_mins}m {val_secs}s')
@@ -348,7 +332,6 @@
             optim_dict = self.optimizer._optimizer.state_dict() if isinstance(
                 self.optimizer, ScheduledOptimizer) else self.optimizer.state_dict()
 
-            continue
             # save checkpoint
             self.save_checkpoint({
                 "epoch": epoch+1,
@@ -389,7 +372,7 @@
     @classmethod
     def load_checkpoint(cls, model, checkpoint, optimizer=None):
         """
-        Loads model parameters (state_dict) from file_path. If optimizer is provided
+        Loads model parameters(state_dict) from file_path. If optimizer is provided
         loads state_dict of optimizer assuming it is present in checkpoint
 
         Arguments:
